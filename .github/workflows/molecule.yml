---
name: molecule

env:
  DEVBOX_VERSION: ${{ vars.DEVBOX_VERSION }}

on:
  pull_request:
    branches:
      - master
    paths:
      - "molecule/**"
      - "playbooks/**"
      - "requirements.yml"
      - "roles.yml"
      - "roles/components/**"
      - "Makefile"
      - "pyproject.toml"
      - "poetry.lock"
      - "devbox.json"
      - "devbox.lock"
      - .github/workflows/molecule.yml

concurrency:
  group: ${{ github.workflow }}-${{ github.ref }}
  cancel-in-progress: true

jobs:
  molecule:
    name: molecule
    runs-on: libvirt
    strategy:
      matrix:
        scenario:
          - install
          - update
        image:
          - noble
          - jammy
        include:
          - scenario: components
            image: noble
<<<<<<< HEAD
          - scenario: velero
            image: noble
=======
>>>>>>> 70ce5834
    steps:
      - name: Check out the codebase
        uses: actions/checkout@v4

      - name: Install devbox
        uses: jetify-com/devbox-install-action@v0.13.0
        with:
          enable-cache: true

      - name: Install test requirements
        run: devbox run -- make requirements

      - name: Debug test environment
        run: devbox run -- make debug

      - name: Run molecule tests
        run: devbox run -- dotenv run make ${{ matrix.image }} test
        env:
          MOLECULE_REVISION: ${{ github.head_ref || github.ref_name }}
          MOLECULE_KVM_IMAGE: ${{ matrix.image }}
          MOLECULE_SCENARIO: ${{ matrix.scenario }}
          MOLECULE_OUTPUT_DIR: /tmp/logs
          GITHUB_TOKEN: ${{ secrets.GH_TOKEN }}

      - name: Upload install logs
        uses: actions/upload-artifact@v4
        with:
          name: install-${{ matrix.scenario }}-${{ matrix.image }}.log
          path: |
            /tmp/logs/*
          if-no-files-found: ignore
        if: always()<|MERGE_RESOLUTION|>--- conflicted
+++ resolved
@@ -40,11 +40,9 @@
         include:
           - scenario: components
             image: noble
-<<<<<<< HEAD
           - scenario: velero
             image: noble
-=======
->>>>>>> 70ce5834
+
     steps:
       - name: Check out the codebase
         uses: actions/checkout@v4
